--- conflicted
+++ resolved
@@ -66,31 +66,20 @@
 			}
 			if (filesToClass.size()) {
 				def className = afterLast(includedDirectoryRelativePath, File.separator) + configProperties.targetFramework.classNameSuffix
-<<<<<<< HEAD
 				def packageName = buildPackage(packageNameForClass, includedDirectoryRelativePath)
-				def classBytes = generator.buildClass(filesToClass, className, packageName).bytes
+				def classBytes = generator.buildClass(filesToClass, className, packageName).getBytes(StandardCharsets.UTF_8)
 				saver.saveClassFile(className, packageName, classBytes)
-=======
-				def classBytes = generator.buildClass(filesToClass, className, packageNameForClass).getBytes(StandardCharsets.UTF_8)
-				saver.saveClassFile(className, packageNameForClass, classBytes)
->>>>>>> 943ff5b6
 				counter.incrementAndGet()
 			}
 		}
 	}
 
-<<<<<<< HEAD
-    private static String buildPackage(final String packageNameForClass, final String includedDirectoryRelativePath) {
-        String directory = beforeLast(includedDirectoryRelativePath, File.separator)
-        return "$packageNameForClass.${directoryToPackage(directory)}"
-    }
+	private static String buildPackage(final String packageNameForClass, final String includedDirectoryRelativePath) {
+		String directory = beforeLast(includedDirectoryRelativePath, File.separator)
+		return "$packageNameForClass.${directoryToPackage(directory)}"
+	}
 
-    private static String normalizePath(String path) {
-        return FilenameUtils.separatorsToUnix(path)
-    }
-=======
-	private String normalizePath(String path) {
+	private static String normalizePath(String path) {
 		return FilenameUtils.separatorsToUnix(path)
 	}
->>>>>>> 943ff5b6
 }
--- conflicted
+++ resolved
@@ -2005,28 +2005,6 @@
 			"MockMvcJUnitMethodBuilder" | { Contract dsl -> new MockMvcJUnitMethodBodyBuilder(dsl, properties) }                  | '''assertThat(responseBody).isEqualTo("{\\"a\\":1}\\n{\\"a\\":2}'''
 	}
 
-<<<<<<< HEAD
-	@Issue('#173')
-	@Unroll
-	def "should resolve Optional object when used in query parameters"() {
-		given:
-		Contract contractDsl = Contract.make {
-				request {
-					method 'GET'
-					urlPath('/blacklist') {
-						queryParameters {
-							parameter 'isActive': value(consumer(optional(regex('(true|false)'))))
-							parameter 'limit': value(consumer(optional(regex('([0-9]{1,10})'))))
-							parameter 'offset': value(consumer(optional(regex('([0-9]{1,10})'))))
-						}
-					}
-					headers {
-						header 'Content-Type': 'application/json'
-					}
-				}
-				response {
-					status(200)
-=======
 	@Issue('#169')
 	def "should escape quotes properly using [#methodBuilderName]"() {
 		given:
@@ -2045,7 +2023,6 @@
 							bar: $(producer(regex('some value \u0022with quote\u0022|bar')))
 					)
 					headers { header('Content-Type': 'application/json;charset=UTF-8') }
->>>>>>> 6da0cb25
 				}
 			}
 			MethodBodyBuilder builder = methodBuilder(contractDsl)
@@ -2054,13 +2031,6 @@
 			builder.appendTo(blockBuilder)
 			def test = blockBuilder.toString()
 		then:
-<<<<<<< HEAD
-			!test.contains('org.springframework.cloud.contract.spec.internal.OptionalProperty')
-			test.contains('(([0-9]{1,10}))?')
-		where:
-			methodBuilder << [{ Contract dsl -> new MockMvcSpockMethodRequestProcessingBodyBuilder(dsl, properties)},
-						{ Contract dsl -> new MockMvcJUnitMethodBodyBuilder(dsl, properties)}]
-=======
 //			test.contains('assertThatJson(parsedJson).field("bar").matches("some value \\"with quote\\"|bar")')
 //		and:
 			SyntaxChecker.tryToCompile(methodBuilderName, blockBuilder.toString())
@@ -2069,6 +2039,5 @@
 			methodBuilderName           | methodBuilder                                                                           | expectedAssertion
 			"MockMvcSpockMethodBuilder" | { Contract dsl -> new MockMvcSpockMethodRequestProcessingBodyBuilder(dsl, properties) } | '''responseBody == "{\\"a\\":1}\\n{\\"a\\":2}"'''
 			"MockMvcJUnitMethodBuilder" | { Contract dsl -> new MockMvcJUnitMethodBodyBuilder(dsl, properties) }                  | '''assertThat(responseBody).isEqualTo("{\\"a\\":1}\\n{\\"a\\":2}'''
->>>>>>> 6da0cb25
 	}
 }
--- conflicted
+++ resolved
@@ -328,14 +328,6 @@
 				} else {
 					Object elementFromBody = value(copiedBody, it)
 					if (it.minTypeOccurrence() != null || it.maxTypeOccurrence() != null) {
-<<<<<<< HEAD
-=======
-						if (arrayRelated(it.path())) {
-							throw new UnsupportedOperationException("Version 1.0.x doesn't support checking sizes when JSON Path contains [*]. " +
-									"For more information check out https://github.com/spring-cloud/spring-cloud-contract/issues/217 . " +
-									"Please upgrade to the latest version of Spring Cloud Contract for this feature.")
-						}
->>>>>>> 57633065
 						checkType(bb, it, elementFromBody)
 						String method = "assertThat(parsedJson.read(${quotedAndEscaped(it.path())}, java.util.Collection.class)).${sizeCheckMethod(it)}"
 						bb.addLine(postProcessJsonPathCall(method))
@@ -406,7 +398,7 @@
 
 	private String sizeCheckPrefix(BodyMatcher bodyMatcher) {
 		String prefix = "has"
-		if (bodyMatcher.path().contains("[*]")) {
+		if (arrayRelated(bodyMatcher.path())) {
 			prefix = prefix + "Flattened"
 		}
 		return prefix + "Size"

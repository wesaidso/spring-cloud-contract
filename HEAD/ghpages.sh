#!/bin/bash -x

git remote set-url --push origin `git config remote.origin.url | sed -e 's/^git:/https:/'`

if ! (git remote set-branches --add origin gh-pages && git fetch -q); then
    echo "No gh-pages, so not syncing"
    exit 0
fi

if ! [ -d docs/target/generated-docs ]; then
    echo "No gh-pages sources in docs/target/generated-docs, so not syncing"
    exit 0
fi

# Find name of current branch
###################################################################
branch=$TRAVIS_BRANCH
[ "$branch" == "" ] && branch=`git rev-parse --abbrev-ref HEAD`
target=.
if [ "$branch" != "master" ]; then target=./$branch; mkdir -p $target; fi

# Stash any outstanding changes
###################################################################
git diff-index --quiet HEAD
dirty=$?
if [ "$dirty" != "0" ]; then git stash; fi

# Switch to gh-pages branch to sync it with current branch
###################################################################
git checkout gh-pages
<<<<<<< HEAD
git pull origin gh-pages --rebase
=======
git pull origin gh-pages
>>>>>>> b00fd58f

for f in docs/target/generated-docs/*; do
    file=${f#docs/target/generated-docs/*}
    if ! git ls-files -i -o --exclude-standard --directory | grep -q ^$file$; then
        # Not ignored...
        cp -rf $f $target
        git add -A $target/$file
    fi
done

git add -A README.adoc || echo "No change to README.adoc"
git commit -a -m "Sync docs from $branch to gh-pages" || echo "Nothing committed"

# Uncomment the following push if you want to auto push to
# the gh-pages branch whenever you commit to branch locally.
# This is a little extreme. Use with care!
###################################################################
git push origin gh-pages || echo "Cannot push gh-pages"

# Finally, switch back to the current branch and exit block
git checkout $branch
if [ "$dirty" != "0" ]; then git stash pop; fi

exit 0<|MERGE_RESOLUTION|>--- conflicted
+++ resolved
@@ -28,11 +28,7 @@
 # Switch to gh-pages branch to sync it with current branch
 ###################################################################
 git checkout gh-pages
-<<<<<<< HEAD
-git pull origin gh-pages --rebase
-=======
 git pull origin gh-pages
->>>>>>> b00fd58f
 
 for f in docs/target/generated-docs/*; do
     file=${f#docs/target/generated-docs/*}
